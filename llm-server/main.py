import os
from fastapi import FastAPI, Depends, HTTPException, Request
from fastapi.middleware.cors import CORSMiddleware
from pydantic import BaseModel
import httpx
from typing import List, Optional
import logging
<<<<<<< HEAD
from mcp_http_client import MCPHTTPClient
from llm.llm_service import get_return_status_response_with_tools
=======
from mcp import ClientSession, StdioServerParameters, types
from mcp.client.stdio import stdio_client
import re
>>>>>>> 41d340f3

# Configure logging
logging.basicConfig(level=logging.INFO)
logger = logging.getLogger(__name__)

# Initialize FastAPI app
app = FastAPI(title="LLM Server", description="API for interacting with LLMs via OpenRouter and MCP")

# Add CORS middleware
app.add_middleware(
    CORSMiddleware,
    allow_origins=["*"],
    allow_credentials=True,
    allow_methods=["*"],
    allow_headers=["*"],
)

# Models for chat endpoints
class ChatMessage(BaseModel):
    chat_id: Optional[str]
    current_message: str
    chat_history: List[dict]

class ChatResponse(BaseModel):
    response: str
    chat_id: Optional[str]
    qrCode: Optional[str]

# Models for LLM communication
class LLMRequest(BaseModel):
    prompt: str
    model: str = "anthropic/claude-3-sonnet-20240229"
    max_tokens: int = 1024
    temperature: float = 0.7
    tools: Optional[List[dict]] = None

class LLMResponse(BaseModel):
    text: str
    tool_calls: Optional[List[dict]] = None

<<<<<<< HEAD

# Global variables
=======
# Global MCP client
>>>>>>> 41d340f3
mcp_client = None

# HTTP MCP server settings
HTTP_MCP_SERVER_URL = os.environ.get("HTTP_MCP_SERVER_URL", "http://localhost:53000/mcp")


# Sampling message handler
async def handle_sampling_message(message):
    """Handle sampling messages from the MCP server"""
    logger.info(f"Sampling: {message.get('text', '')}")



def transform_jsonrpc_to_openrouter_tools(jsonrpc_response):
    """
    Transform the JSON-RPC tools response format to OpenRouter tools format.

    Args:
        jsonrpc_response: The response from the list_tools_jsonrpc call

    Returns:
        List of tools in OpenRouter format
    """
    openrouter_tools = []

    # Check if we have a valid response with tools
    if (jsonrpc_response and
            "result" in jsonrpc_response and
            "tools" in jsonrpc_response["result"]):

        # Process each tool
        for tool in jsonrpc_response["result"]["tools"]:
            openrouter_tools.append({
                "type": "function",
                "function": {
                    "name": tool["name"],
                    "description": tool["description"],
                    "parameters": tool["inputSchema"]  # Map inputSchema to parameters
                }
            })

    return openrouter_tools

async def list_tools():
    """Make a direct JSON-RPC request to the MCP server to list tools."""
    url = HTTP_MCP_SERVER_URL

    payload = {
        "jsonrpc": "2.0",
        "id": 1,
        "method": "tools/list",
        "params": {
            "protocolVersion": "2024-11-05",
            "capabilities": {
                "roots": {
                    "listChanged": True
                }
            },
            "clientInfo": {
                "name": "mcp",
                "version": "0.1.0"
            }
        }
    }

    try:
        async with httpx.AsyncClient(timeout=30.0) as client:
            response = await client.post(url, json=payload)
            response.raise_for_status()

            return transform_jsonrpc_to_openrouter_tools(response.json())
    except Exception as e:
        logger.error(f"Error making JSON-RPC request to MCP server: {str(e)}")
        return {"error": str(e)}


# Use FastAPI's startup and shutdown events instead of lifespan
@app.on_event("startup")
async def startup_event():
    global mcp_client
    # Startup: Initialize HTTP MCP client
    try:
        logger.info("initializing mcp client")
        tools = await list_tools()
        logger.info(f"MCP tools list: {tools}")
        logger.info(f"HTTP MCP client initialized successfully, connected to {HTTP_MCP_SERVER_URL}")
    except Exception as e:
        logger.error(f"Failed to initialize HTTP MCP client: {str(e)}")

@app.on_event("shutdown")
async def shutdown_event():
    global mcp_client
    # Shutdown: Close the MCP client when the app is shutting down
    if mcp_client:
        try:
            await mcp_client.close()
            logger.info("HTTP MCP client closed")
        except Exception as e:
            logger.error(f"Error closing HTTP MCP client: {str(e)}")


@app.post("/chat")
async def chat(request: Request):
    """Chat endpoint that supports tool usage via MCP"""
        
    try:
        data = await request.json()
        
        if not data.get("message"):
            raise HTTPException(status_code=400, detail="Message is required")
        
        # Extract chat history if provided, or start with empty history
        chat_history = data.get("chat_history", [])
        user_message = data.get("message")
        
        # Process with tools
        response_text, updated_history = await get_return_status_response_with_tools(
            chat_history, 
            user_message,
            mcp_client
        )
        
        return {
            "response": response_text,
            "chat_history": updated_history
        }
    except Exception as e:
        logger.error(f"Error in chat processing: {str(e)}")
        raise HTTPException(status_code=500, detail=str(e))


@app.post("/api/chat/new")
async def create_new_chat():
    """Create a new chat session"""
    try:
        # Generate a new chat ID (you might want to use a more sophisticated method)
        chat_id = f"chat_{os.urandom(8).hex()}"
        return {"chat_id": chat_id}
    except Exception as e:
        logger.error(f"Error creating new chat: {str(e)}")
        raise HTTPException(status_code=500, detail=str(e))

def extract_confirmation_code(text: str) -> Optional[str]:
    """Extract confirmation code from text using regex patterns."""
    # Pattern for Happy Returns confirmation code format: HR followed by 6 alphanumeric characters
    patterns = [
        r'confirmation(?:\s+)?(?:code|number)?[:\s]+(HR[A-Z0-9]{6})',  # HR123456
        r'reference(?:\s+)?(?:code|number)?[:\s]+(HR[A-Z0-9]{6})',     # HR123456
        r'tracking(?:\s+)?(?:code|number)?[:\s]+(HR[A-Z0-9]{6})',      # HR123456
        r'return(?:\s+)?(?:code|number)?[:\s]+(HR[A-Z0-9]{6})',        # HR123456
        r'\b(HR[A-Z0-9]{6})\b'                                         # Generic HR code pattern
    ]
    
    for pattern in patterns:
        match = re.search(pattern, text, re.IGNORECASE)
        if match:
            return match.group(1).upper()  # Ensure the code is uppercase
    return None

def should_generate_qr(text: str) -> bool:
    """Check if the response indicates a QR code should be generated."""
    qr_indicators = [
        'scan this qr',
        'scan the qr',
        'qr code',
        'show qr',
        'generate qr',
        'display qr'
    ]
    return any(indicator in text.lower() for indicator in qr_indicators)

@app.post("/api/chat", response_model=ChatResponse)
async def handle_chat_message(message: ChatMessage):
    """Handle incoming chat messages"""
    try:
        # Format the prompt with chat history
        formatted_prompt = format_prompt_with_history(message.current_message, message.chat_history)
        
        # Create LLM request
        llm_request = LLMRequest(prompt=formatted_prompt)
        
        # Get response from OpenRouter
        async with httpx.AsyncClient() as client:
            response = await client.post(
                OPENROUTER_URL,
                headers={
                    "Authorization": f"Bearer {OPENROUTER_API_KEY}",
                    "HTTP-Referer": "https://happyreturns.com",
                    "X-Title": "Happy Returns Support"
                },
                json={
                    "model": llm_request.model,
                    "messages": [
                        {
                            "role": "system",
                            "content": """You are a helpful Happy Returns customer support agent. 
                            Provide clear, concise answers and use markdown formatting when appropriate.
                            When providing confirmation codes or reference numbers, clearly label them and suggest scanning the QR code when available.
                            Always maintain a professional and friendly tone."""
                        },
                        *[{"role": "user" if h["user_message"] else "assistant", 
                           "content": h["user_message"] or h["bot_response"]} 
                          for h in message.chat_history],
                        {"role": "user", "content": message.current_message}
                    ],
                    "max_tokens": llm_request.max_tokens,
                    "temperature": llm_request.temperature
                }
            )

        if response.status_code != 200:
            logger.error(f"OpenRouter API error: {response.text}")
            raise HTTPException(status_code=response.status_code, detail=response.text)

        result = response.json()
        llm_response = result["choices"][0]["message"]["content"]

        # Check for confirmation code and QR code request
        qr_code = None
        confirmation_code = extract_confirmation_code(llm_response)
        if confirmation_code and should_generate_qr(llm_response):
            qr_code = confirmation_code

        return ChatResponse(
            response=llm_response,
            chat_id=message.chat_id,
            qrCode=qr_code
        )

    except Exception as e:
        logger.error(f"Error handling chat message: {str(e)}")
        raise HTTPException(status_code=500, detail=str(e))

def format_prompt_with_history(current_message: str, chat_history: List[dict]) -> str:
    """Format the prompt with chat history for better context"""
    formatted_history = "\n".join([
        f"User: {h['user_message']}\nAssistant: {h['bot_response']}"
        for h in chat_history
    ])
    return f"{formatted_history}\nUser: {current_message}"

if __name__ == "__main__":
    # Explicit import here to avoid linting errors
    import uvicorn

    uvicorn.run("main:app", host="0.0.0.0", port=8002, reload=True)<|MERGE_RESOLUTION|>--- conflicted
+++ resolved
@@ -5,14 +5,11 @@
 import httpx
 from typing import List, Optional
 import logging
-<<<<<<< HEAD
 from mcp_http_client import MCPHTTPClient
 from llm.llm_service import get_return_status_response_with_tools
-=======
 from mcp import ClientSession, StdioServerParameters, types
 from mcp.client.stdio import stdio_client
 import re
->>>>>>> 41d340f3
 
 # Configure logging
 logging.basicConfig(level=logging.INFO)
@@ -53,12 +50,8 @@
     text: str
     tool_calls: Optional[List[dict]] = None
 
-<<<<<<< HEAD
 
 # Global variables
-=======
-# Global MCP client
->>>>>>> 41d340f3
 mcp_client = None
 
 # HTTP MCP server settings
@@ -163,24 +156,24 @@
 @app.post("/chat")
 async def chat(request: Request):
     """Chat endpoint that supports tool usage via MCP"""
-        
+
     try:
         data = await request.json()
-        
+
         if not data.get("message"):
             raise HTTPException(status_code=400, detail="Message is required")
-        
+
         # Extract chat history if provided, or start with empty history
         chat_history = data.get("chat_history", [])
         user_message = data.get("message")
-        
+
         # Process with tools
         response_text, updated_history = await get_return_status_response_with_tools(
-            chat_history, 
+            chat_history,
             user_message,
             mcp_client
         )
-        
+
         return {
             "response": response_text,
             "chat_history": updated_history
@@ -211,7 +204,7 @@
         r'return(?:\s+)?(?:code|number)?[:\s]+(HR[A-Z0-9]{6})',        # HR123456
         r'\b(HR[A-Z0-9]{6})\b'                                         # Generic HR code pattern
     ]
-    
+
     for pattern in patterns:
         match = re.search(pattern, text, re.IGNORECASE)
         if match:
@@ -236,10 +229,10 @@
     try:
         # Format the prompt with chat history
         formatted_prompt = format_prompt_with_history(message.current_message, message.chat_history)
-        
+
         # Create LLM request
         llm_request = LLMRequest(prompt=formatted_prompt)
-        
+
         # Get response from OpenRouter
         async with httpx.AsyncClient() as client:
             response = await client.post(
@@ -259,8 +252,8 @@
                             When providing confirmation codes or reference numbers, clearly label them and suggest scanning the QR code when available.
                             Always maintain a professional and friendly tone."""
                         },
-                        *[{"role": "user" if h["user_message"] else "assistant", 
-                           "content": h["user_message"] or h["bot_response"]} 
+                        *[{"role": "user" if h["user_message"] else "assistant",
+                           "content": h["user_message"] or h["bot_response"]}
                           for h in message.chat_history],
                         {"role": "user", "content": message.current_message}
                     ],
